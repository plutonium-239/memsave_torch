--- conflicted
+++ resolved
@@ -45,21 +45,14 @@
 #     "resnext101_64x4d",
 # ]
 # models = prefix_in_pairs("memsave_", models)
-<<<<<<< HEAD
 # # models = ["resnet101", "memsave_resnet101_conv", "memsave_resnet101_conv+relu+bn", "memsave_resnet101_conv_full"]
-=======
->>>>>>> ea97d77e
 # batch_size = 64
 # input_channels = 3
 # input_HW = 224
 # num_classes = 1000
 # device = "cuda"
 # architecture = "conv"
-<<<<<<< HEAD
-# cases = collect_results.select_cases(['All', 'Input', 'Conv', 'Norm', 'SurgicalFirst', 'SurgicalLast'])
-=======
 # cases = collect_results.select_cases(['All', 'Input', 'Conv', 'Norm'])
->>>>>>> ea97d77e
 
 # ============== TRANSFORMER CONFIG ==============
 # Valid choices for models are in models.transformer_model_fns
@@ -93,15 +86,9 @@
 # input_channels = 3  # ignored
 # input_HW = 64  # square of this is passed in estimate.py
 # num_classes = 1000
-<<<<<<< HEAD
 # device = "cuda"
 # architecture = "linear"  # use high batch size
 # cases = collect_results.select_cases(["All", "Input", "Linear"])
-=======
-# device = 'cuda'
-# architecture = 'linear' # use high batch size
-# cases = collect_results.select_cases(['All', 'Input', 'Linear'])
->>>>>>> ea97d77e
 
 
 if __name__ == "__main__":
@@ -142,11 +129,7 @@
                     pbar.set_description(f"{model} {estimate} case {case_display}")
                     cmd = (
                         f"python experiments/util/estimate.py --architecture {architecture} --model {model} --estimate {estimate} {case_str} "
-<<<<<<< HEAD
                         + f"--device {device} -B {B} -C_in {input_channels} -HW {input_HW} -n_class {num_classes} {bn_eval_str}"
-=======
-                        + f"--device {device} -B {B} -C_in {input_channels} -HW {input_HW} -n_class {num_classes}"
->>>>>>> ea97d77e
                     )
                     proc = subprocess.run(shlex.split(cmd), capture_output=True)
                     assert proc.stderr in [
