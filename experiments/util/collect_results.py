"""Utility class to collect the results of estimation and make a dataframe from all the models and cases."""

import os
from datetime import datetime
from types import SimpleNamespace
from typing import Callable, List, Union

import pandas as pd
from tqdm import tqdm

strings = {
    "time": [
        "s",
        "T",
        "speed-up",
        "faster",
        "Estimated time speed-up",
        "Time Taken (s)",
    ],
    "memory": [
        "MB",
        "M",
        "savings",
        "memory",
        "Estimated memory savings",
        "Memory Usage (MB)",
    ],
}

cases = {
    "All": None,  # ALL
    "Input": [  # INPUT
        "grad_input",
        "no_grad_conv_weights",
        "no_grad_conv_bias",
        "no_grad_linear_weights",
        "no_grad_linear_bias",
        "no_grad_norm_weights",
        "no_grad_norm_bias",
    ],
    "Conv": [  # CONV
        "no_grad_linear_weights",
        "no_grad_linear_bias",
        "no_grad_norm_weights",
        "no_grad_norm_bias",
    ],
    "Linear": [  # LINEAR
        "no_grad_conv_weights",
        "no_grad_conv_bias",
        "no_grad_norm_weights",
        "no_grad_norm_bias",
    ],
    "Norm": [  # NORM
        "no_grad_conv_weights",
        "no_grad_conv_bias",
        "no_grad_linear_weights",
        "no_grad_linear_bias",
    ],
<<<<<<< HEAD
    "SurgicalFirst": ["surgical_first"],
    "SurgicalLast": ["surgical_last", "grad_input"],
=======
>>>>>>> 795d46ef
}


def select_cases(selected: List[str]) -> List[Union[List[str], None]]:
    """Helper function to return cases selected by their names

    Args:
        selected (List[str]): Which cases to select, strings can be keys of the cases table

    Returns:
        List[Union[List[str], None]]: Selected cases
    """
    return [cases[s] for s in selected]


def make_case_str(case: Union[None, List[str]]) -> str:
    """Format case into a string

    Args:
        case (Union[None, List[str]]): Given case

    Returns:
        str: Output
    """
    return "None" if case is None else " + ".join(case)


case_inv_mapping = {make_case_str(v): k for k, v in cases.items()}


def hyperparam_str(args: SimpleNamespace) -> str:
    """Format hyperparams into a string

    Args:
        args: args

    Returns:
        str: Output
    """
    return f"HW={args.input_hw} B={args.batch_size} C_in={args.input_channels}"


class ResultsCollector:
    """This class collects results by reading from the results/ directory"""

    def __init__(
        self,
        batch_size: int,
        input_channels: int,
        input_HW: int,
        num_classes: int,
        device: str,
        architecture: str,
        vjp_improvements: List[float],
        cases: List[Union[None, List[str]]],
        results_dir: str,
        print: Callable = tqdm.write,
    ) -> None:
        """Initialize the collector before all runs.

        Args:
            batch_size (int): batch_size
            input_channels (int): input_channels
            input_HW (int): input_HW
            num_classes (int): num_classes
            device (str): device
            architecture (str): conv or linear
            vjp_improvements (List[float]): vjp_improvements
            cases (List[Union[None, List[str]]]): list of cases
            results_dir (str): The base results dir
            print (Callable, optional): Which function to use for printing (i.e. `print()` causes problems in a tqdm context)
        """
        # TODO: architecture is pointless since there is no arch-specific code anymore
        self.batch_size = batch_size
        self.input_channels = input_channels
        self.input_HW = input_HW
        self.num_classes = num_classes
        self.device = device
        self.architecture = architecture
        self.vjp_improvements = vjp_improvements
        self.cases = cases
        # assert len(cases) == 3, f"len(cases) > 3:\n{cases}" Not anymore
        self.base_location = os.path.join(results_dir, "raw")
        os.makedirs(self.base_location, exist_ok=True)
        self.savings = pd.DataFrame(
            columns=["model", "input_vjps", strings["time"][4], strings["memory"][4]]
        )
        self.usage_stats = pd.DataFrame(
            columns=["model", "case", strings["time"][5], strings["memory"][5]]
        )
        self.savings.set_index(["model", "input_vjps"], inplace=True)
        self.usage_stats.set_index(["model", "case"], inplace=True)
        self.print = print

    def collect_from_file(self, estimate: str, model: str):
        """To be called after all cases of a model have finished.

        Args:
            estimate (str): time or memory
            model (str): The name of the model

        Raises:
            AssertionError: If the temp file has more/less lines than expected (= number of cases)
            ValueError: If the temp file has unallowed text (only floats are allowed)
        """
        with open(f"{self.base_location}/{estimate}-{self.architecture}.txt") as f:
            lines = f.readlines()

        try:
            assert (
                len(lines) == len(self.cases)
            ), f"More than {len(self.cases)} lines found in {self.base_location}/{estimate}-{self.architecture}.txt:\n{lines}"
            outputs = [float(line.strip()) for line in lines]
            for case, out in zip(self.cases, outputs):
                self.usage_stats.loc[
                    (model, make_case_str(case)), strings[estimate][5]
                ] = out

            self._display_run(outputs, estimate, model, self.print)
        except AssertionError as e:
            raise e
        except ValueError as e:
            print(
                f'File {self.base_location}/{estimate}-{self.architecture}.txt has unallowed text. Contents: \n{"".join(lines)}'
            )
            raise e
        finally:
            self.clear_file(estimate)

    def clear_file(self, estimate: str):
        """Clears the temp file for the given estimation, to be called before and after collecting stats for a run.

        Args:
            estimate (str): time or memory
        """
        with open(f"{self.base_location}/{estimate}-{self.architecture}.txt", "w") as f:
            f.write("")

    def _display_run(
        self,
        outputs: List[float],
        estimate: str,
        model: str,
        print: Callable,
    ):
        """Function to display the data collected over all cases for a model.

        Args:
            outputs (List[float]): The collected outputs
            estimate (str): time or memory
            model (str): The name of the model
            print (Callable): Which function to use for printing (i.e. `print()` causes problems in a tqdm context)
        """
        # print(f"{model} input ({input_channels},{input_HW},{input_HW}) {device}")
        # print('='*78)
        if self.architecture == "conv":
            s = f"{model} input ({self.batch_size},{self.input_channels},{self.input_HW},{self.input_HW}) {self.device}"
        elif self.architecture == "transformer":
            s = f"{model} input ({self.batch_size},{self.input_HW},{self.input_channels}(or model hidden size)) {self.device}"
        print(s.center(78, "="))

        for out, case in zip(outputs, self.cases):
            print(
                f"{strings[estimate][1]} ({case_inv_mapping[make_case_str(case)]}): {out:.3f}{strings[estimate][0]}"
            )

        # CODE ONLY APPLIES WITH OLD RUNDEMO.PY
        # q_conv_weight = outputs[1] - outputs[2]
        # ratio = q_conv_weight / outputs[0]
        # if estimate == "time":
        #     print(
        #         f"{self.architecture.capitalize()} weight VJPs use {100 * ratio:.1f}% of time"
        #     )
        # else:
        #     print(
        #         f"Information for {self.architecture} weight VJPs uses {100 * ratio:.1f}% of memory"
        #     )
        # # self.models.loc[model, '']

        # tot_improvements = [
        #     1 - (1 - improvement) * ratio for improvement in self.vjp_improvements
        # ]
        # for vjp, tot in zip(self.vjp_improvements, tot_improvements):
        #     print(
        #         f"Weight VJP {strings[estimate][2]} of {vjp:.2f}x ({1 / vjp:.1f}x {strings[estimate][3]})"
        #         + f" would lead to total {strings[estimate][2]} of {tot:.2f}x ({1 / tot:.1f}x {strings[estimate][3]})"
        #     )
        #     self.savings.loc[(model, vjp), strings[estimate][4]] = f"{1 / tot:.1f}x"
        print("")

    def finish(self):
        """To be called after ALL cases on all models have been run, saves dataframes to csv files."""
        time = datetime.now().strftime("%d.%m.%y %H.%M")
        s = f"input ({self.batch_size},{self.input_channels},{self.input_HW},{self.input_HW}) {self.device}"
        # savings_path = f"{self.base_location}/../savings-{self.architecture}-{self.device}-{time}.csv"
        # with open(savings_path, "w") as f:
        #     f.write(s + "\n")
        # self.savings.to_csv(savings_path, mode="a")

        usage_path = f"{self.base_location}/../usage_stats-{self.architecture}-{self.device}-{time}.csv"
        with open(usage_path, "w") as f:
            f.write(s + "\n")
        self.usage_stats.to_csv(usage_path, mode="a")<|MERGE_RESOLUTION|>--- conflicted
+++ resolved
@@ -56,11 +56,8 @@
         "no_grad_linear_weights",
         "no_grad_linear_bias",
     ],
-<<<<<<< HEAD
     "SurgicalFirst": ["surgical_first"],
     "SurgicalLast": ["surgical_last", "grad_input"],
-=======
->>>>>>> 795d46ef
 }
 
 
