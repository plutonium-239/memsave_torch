"""Estimate possible speed-up when randomizing the weight VJP of convolutions.

We take a CNN and answer the following questions:

Q1) What is the relative run time consumed by the weight VJP for convolutions?

Q2) Assume we achieve a speed-up ``x`` by randomizing the weight VJP, what would
    be the speed-up for one optimization step (forward+backward)?

Q3) The same as Q1) and Q2) but in terms of memory consumption.
"""

import argparse
import os
from typing import Callable, Dict, List, Optional

from torch import Tensor, device, manual_seed, rand, randint
from torch.nn import CrossEntropyLoss, Module

from experiments.util import models
from experiments.util.measurements import (
    MemoryMeasurement,
    RuntimeMeasurement,
)

allowed_cases = [
    "grad_linear_weights",
    "no_grad_linear_weights",
    "grad_linear_bias",
    "no_grad_linear_bias",
    "grad_conv_weights",
    "no_grad_conv_weights",
    "grad_conv_bias",
    "no_grad_conv_bias",
    "grad_norm_weights",
    "no_grad_norm_weights",
    "grad_norm_bias",
    "no_grad_norm_bias",
    "grad_input",
    "no_grad_input",
    "grad_embed_weights",
    "no_grad_embed_weights",
<<<<<<< HEAD
    "surgical_first",
    "surgical_last",
=======
>>>>>>> 795d46ef
]


def parse_case(case: Optional[List[str]]) -> Dict[str, bool]:
    """Small helper function to convert cases into kw-arguments for measurements

    Args:
        case (Optional[List[str]]): List of all cases

    Returns:
        Dict[str, bool]: dictionary with keys as allowed_cases present in the input (which dont start with ``no_``)
    """
    kw = {}
    if case is None:
        return kw
    for c in case:
        if c.startswith("no_"):
            kw[c[3:]] = False
        else:
            kw[c] = True
    return kw


def skip_case_check(args: argparse.Namespace) -> bool:
    """Decide whether to skip the case:

    1. when case has grad_norm_* but model does not have any normalization layers
    2. when case has no_grad_embed_weights but no grad_input: there is a backward error (no input requires_grad)

    Args:
        args (argparse.Namespace): args

    Returns:
        bool: Whether to skip or not
    """
    invalid = False
    if args.case is None:
        return invalid
<<<<<<< HEAD
    is_surgical = 'surgical_last' in args.case or 'surgical_first' in args.case
=======
>>>>>>> 795d46ef
    # 1.
    for c in ["grad_norm_bias", "grad_norm_weights"]:
        if c in args.case and args.model in models.models_without_norm:
            invalid = True
    for c in ["no_grad_norm_bias", "no_grad_norm_weights"]:
        if c not in args.case and args.model in models.models_without_norm and not is_surgical:
            invalid = True
    # 2.
    if "no_grad_embed_weights" in args.case and "grad_input" not in args.case:
        invalid = True
    if invalid:
        if args.print:
            print("-1")
            return invalid
        # else:
        with open(
            os.path.join(
                args.results_dir, f"raw/{args.estimate}-{args.architecture}.txt"
            ),
            "a",
        ) as f:
            f.write("-1\n")
    return invalid


def estimate_speedup(
    model_fn: Callable[[], Module],
    loss_fn: Callable[[], Module],
    x: Tensor,
    y: Tensor,
    targets: Optional[List[Dict[str, Tensor]]],
    architecture: str,
    dev: device,
    case: List[str],
    results_dir: str,
    return_val: bool = False,
):
    """Save an estimate of total training speed-up caused by a weight VJP speed-up.

    Args:
        model_fn: Function that sets up the neural network.
        loss_fn: Function that sets up the loss function.
        x: Input to the model.
        y: Labels of the input.
        targets: Targets in case of detection model
        architecture: linear or conv
        dev: Device to run the computation on.
        case: str indicating which grads to take
        results_dir: See args.results_dir
        return_val: Whether to return the value or save it (Default: Save)

    Returns:
        result: The required estimate (only returned if return_val is True)
    """
    # print(f"{model_fn.__name__} {loss_fn.__name__} input {tuple(x.shape)} {str(dev)}")
    # print(78 * "=")

    timer = RuntimeMeasurement(model_fn, loss_fn, x, y, dev, targets)

    # PyTorch's profiler does not track functions on the C-layer which would be
    # required to disentangle the backward through convolutions into weight- and
    # input-backprop. Instead, we compute the gradient w.r.t. (1) all model
    # parameters, (2) the input and all model parameters, and (3) the input, all
    # biases, and all Linear layer weights. Then we use (2) - (3) as a proxy for
    # the computation time of the convolution weights

    kw = parse_case(case)
    # with profile(activities=[ProfilerActivity.CPU, ProfilerActivity.CUDA], profile_memory=True, record_shapes=True) as prof:
    #     with record_function('model_run_custom'):
    result = timer.forward_backward(**kw)

    # import ipdb; ipdb.set_trace()
    # print(prof.key_averages().table(sort_by="cuda_time_total"))

    if return_val:
        return result
    with open(os.path.join(results_dir, f"raw/time-{architecture}.txt"), "a") as f:
        # f.write(f"{args.model},{loss_fn.__name__},{dev},{case},{result},{x.shape},{y.shape}\n")
        f.write(f"{result}\n")


def estimate_mem_savings(
    model_fn: Callable[[], Module],
    loss_fn: Callable[[], Module],
    x: Tensor,
    y: Tensor,
    targets: Optional[List[Dict[str, Tensor]]],
    architecture: str,
    dev: device,
    case: List[str],
    results_dir: str,
    return_val: bool = False,
):
    """Print an estimate of the memory savings caused by weight VJP memory savings.

    Args:
        model_fn: Function that sets up the neural network.
        loss_fn: Function that sets up the loss function.
        x: Input to the model.
        y: Labels of the input.
        targets: Targets in case of detection model
        architecture: linear or conv
        dev: Device to run the computation on.
        case: str indicating which grads to take
        results_dir: See args.results_dir
        return_val: Whether to return the value or save it (Default: Save)

    Returns:
        result: The required estimate (only returned if return_val is True)
    """
    # print(f"{model_fn.__name__} {loss_fn.__name__} input {tuple(x.shape)} {str(dev)}")
    # print(78 * "=")

    memory = MemoryMeasurement(model_fn, loss_fn, x, y, dev, targets)

    # We compute the memory consumption right after the forward pass when
    # computing the gradient w.r.t. (1) all model parameters, (2) the input and
    # all model parameters, and (3) the input, all biases, and all Linear layer
    # weights. Then we use (2) - (3) as a proxy for the memory used by the
    # convolution weights

    kw = parse_case(case)
    # with profile(activities=[ProfilerActivity.CPU, ProfilerActivity.CUDA], profile_memory=True, record_shapes=True) as prof:
    #     with record_function('model_run_custom'):
    result = memory.after_forward(**kw)

    # import ipdb; ipdb.set_trace()

    if return_val:
        return result
    with open(os.path.join(results_dir, f"raw/memory-{architecture}.txt"), "a") as f:
        # f.write(f"{args.model},{loss_fn.__name__},{dev},{case},{result},{x.shape},{y.shape}\n")
        f.write(f"{result}\n")


if __name__ == "__main__":
    parser = argparse.ArgumentParser()
    parser.add_argument("--batch_size", "-B", type=int, default=64, help="Batch Size")
    parser.add_argument(
        "--input_channels", "-C_in", type=int, default=3, help="Input Channels"
    )
    parser.add_argument(
        "--input_hw",
        "-HW",
        type=int,
        default=256,
        help="Input width and height (equal)",
    )
    parser.add_argument(
        "--num_classes", "-n_class", type=int, default=1000, help="No. of classes"
    )
    parser.add_argument("--model", type=str, required=True, help="Which model to run")
    parser.add_argument(
        "--architecture",
        type=str,
        required=True,
        help="Which architecture to run",
        choices=["conv", "linear", "transformer", "VLM"],
    )
    parser.add_argument(
        "--estimate",
        type=str,
        required=True,
        choices=["time", "memory"],
        help="What to estimate (time/memory)",
    )
    parser.add_argument(
        "--case",
        type=str,
        nargs="+",
        # required=True, # allow to be None
        choices=allowed_cases,
        help=f"Which case to run, allowed values are {allowed_cases}",
    )
    parser.add_argument("--device", type=str, default="cpu", help="torch device name")
    parser.add_argument(
        "--bn_eval",
        action="store_true",
        default=False,
        help="Set all BN layers to eval mode",
    )
    parser.add_argument(
        "--print",
        action="store_true",
        default=False,
        help="Print result to stdout instead of writing to file",
    )
    parser.add_argument(
        "--results_dir", type=str, default="results/", help="the base results dir"
    )

    args = parser.parse_args()

    assert os.path.exists(args.results_dir)
    if not skip_case_check(args):
        dev = device(args.device)

        # ImageNet toy data
        batch_size = args.batch_size
        num_classes = args.num_classes
        models.num_classes = num_classes

        if args.architecture == "conv":
            input_shape = (args.input_channels, args.input_hw, args.input_hw)
            models.conv_input_shape = input_shape
            model_fn = models.conv_model_fns.get(args.model)
            y_args = {"size": (batch_size,), "low": 0, "high": num_classes}
            assert (
                model_fn is not None
            ), f"Conv model name {args.model} not found, must be one of {list(models.conv_model_fns.keys())}"
        elif args.architecture == "linear":
            input_shape = [args.input_hw**2]
            models.linear_input_shape = input_shape[0]
            model_fn = models.linear_model_fns.get(args.model)
            y_args = {"size": (batch_size,), "low": 0, "high": num_classes}
            assert (
                model_fn is not None
            ), f"Linear model name {args.model} not found, must be one of {list(models.linear_model_fns.keys())}"
        elif args.architecture == "transformer":
            vocab_dim = args.num_classes
            embed_dim = args.input_channels
            seq_len = args.input_hw
            model_fn = models.transformer_model_fns.get(args.model)
            if args.model in models.hf_transformers_models:
                model_fn_orig = model_fn
                model_fn = lambda: models.TransformersModelWrapper(  # noqa: E731
                    model_fn_orig, args.model
                )
                config = models.get_transformers_config(args.model)
                # as per transformers.PretrainedConfig these 2 should be present in all models:
                vocab_dim = config.vocab_size
                embed_dim = config.hidden_size
            models.transformer_input_shape = (vocab_dim, embed_dim)
            input_shape = [seq_len, embed_dim]
            y_args = {"size": (batch_size, seq_len), "low": 0, "high": vocab_dim}
            assert (
                model_fn is not None
            ), f"Transformer model name {args.model} not found, must be one of {list(models.transformer_model_fns.keys())}"
        elif args.architecture == "VLM":
            # model format: `vlm!<vis_model>!<vis_model_arch>!<llm>`
            # eg:           `vlm!vit!transformer!memsave_gpt2`
            is_vlm, vis_model, vis_model_arch, llm = args.model.split("!")
            assert is_vlm == "vlm"
            assert vis_model_arch in ["transformer", "conv"]
            model_fn = lambda: models.VLM(vis_model, vis_model_arch, llm)  # noqa: E731
            config = models.get_transformers_config(llm)
            vocab_dim = config.vocab_size
            embed_dim = config.hidden_size
            seq_len = (args.input_hw // 16) ** 2
            y_args = {"size": (batch_size, seq_len), "low": 0, "high": vocab_dim}
            input_shape = (args.input_channels, args.input_hw, args.input_hw)
            models.conv_input_shape = input_shape

        loss_fn = CrossEntropyLoss

        manual_seed(0)  # make deterministic

        x = rand(batch_size, *input_shape, device=dev)
        y = randint(**y_args, device=dev)
        targets = None
        if args.model in models.detection_models:
            # pred is a dictionary of losses
            num_boxes = 2
            batch_size = 4
            x = rand(batch_size, *input_shape, device=dev)
            boxes = rand(batch_size, num_boxes, 4)
            boxes[:, :, 2:4] = boxes[:, :, 0:2] + boxes[:, :, 2:4]
            labels = randint(num_classes // 50, (batch_size, num_boxes))
            targets = [
                {"boxes": boxes[i], "labels": labels[i]} for i in range(batch_size)
            ]
            y = Tensor([])
            loss_fn = models.DetectionLossWrapper
        elif args.model in models.segmentation_models:
            model_fn_orig = model_fn
            model_fn = lambda: model_fn_orig(num_classes=num_classes // 50)  # noqa: E731
            y = randint(
                size=(batch_size, args.input_hw, args.input_hw),
                low=0,
                high=num_classes // 50,
                device=dev,
            )
            loss_fn_orig = loss_fn
            loss_fn = lambda: models.SegmentationLossWrapper(loss_fn_orig)  # noqa: E731

        if args.bn_eval:
            model_fn_orig_bn = model_fn
            model_fn = lambda: models.set_BN_to_eval(model_fn_orig_bn())  # noqa: E731

        # warm-up
        # with redirect_stdout(open(devnull, "w")):
        #     estimate_speedup(model_fn, loss_fn, x, y, dev, vjp_speedups[:1])
        # print('initial memory:', cuda.max_memory_allocated()/1024/1024)

        if args.estimate == "time":
            res = estimate_speedup(
                model_fn,
                loss_fn,
                x,
                y,
                targets,
                args.architecture,
                dev,
                args.case,
                args.results_dir,
                args.print,
            )
        elif args.estimate == "memory":
            res = estimate_mem_savings(
                model_fn,
                loss_fn,
                x,
                y,
                targets,
                args.architecture,
                dev,
                args.case,
                args.results_dir,
                args.print,
            )
        if args.print:
            print(res)<|MERGE_RESOLUTION|>--- conflicted
+++ resolved
@@ -40,11 +40,8 @@
     "no_grad_input",
     "grad_embed_weights",
     "no_grad_embed_weights",
-<<<<<<< HEAD
     "surgical_first",
     "surgical_last",
-=======
->>>>>>> 795d46ef
 ]
 
 
@@ -83,10 +80,7 @@
     invalid = False
     if args.case is None:
         return invalid
-<<<<<<< HEAD
     is_surgical = 'surgical_last' in args.case or 'surgical_first' in args.case
-=======
->>>>>>> 795d46ef
     # 1.
     for c in ["grad_norm_bias", "grad_norm_weights"]:
         if c in args.case and args.model in models.models_without_norm:
