--- conflicted
+++ resolved
@@ -13,16 +13,11 @@
 from memsave_torch.nn.BatchNorm import MemSaveBatchNorm2d
 from memsave_torch.nn.Conv1d import MemSaveConv1d
 from memsave_torch.nn.Conv2d import MemSaveConv2d
-<<<<<<< HEAD
 from memsave_torch.nn.Conv3d import MemSaveConv3d
 from memsave_torch.nn.ConvTranspose1d import MemSaveConvTranspose1d
 from memsave_torch.nn.ConvTranspose2d import MemSaveConvTranspose2d
 from memsave_torch.nn.ConvTranspose3d import MemSaveConvTranspose3d
 from memsave_torch.nn.Dropout import MemSaveDropout
-=======
-from memsave_torch.nn.Dropout import MemSaveDropout
-from memsave_torch.nn.LayerNorm import MemSaveLayerNorm
->>>>>>> 9377cb6c
 from memsave_torch.nn.Linear import MemSaveLinear
 from memsave_torch.nn.MaxPool import MemSaveMaxPool2d
 from memsave_torch.nn.ReLU import MemSaveReLU
@@ -42,7 +37,6 @@
     batchnorm2d=True,
     relu=True,
     maxpool2d=True,
-    layernorm=True,
     dropout=True,
     verbose=False,
     clone_params=False,
@@ -61,7 +55,6 @@
         batchnorm2d (bool, optional): Whether to replace `nn.BatchNorm2d` layers
         relu (bool, optional): Whether to replace `nn.ReLU` layers
         maxpool2d (bool, optional): Whether to replace `nn.MaxPool2d` layers
-        layernorm (bool, optional): Whether to replace `nn.LayerNorm` layers
         dropout (bool, optional): Whether to replace `nn.Dropout` layers
         verbose (bool, optional): Whether to print which layers were replaced
         clone_params (bool, optional): Whether to clone the layer parameters or use directly
@@ -98,11 +91,6 @@
             "allowed": batchnorm2d,
             "cls": nn.BatchNorm2d,
             "convert_fn": MemSaveBatchNorm2d.from_nn_BatchNorm2d,
-        },
-        {
-            "allowed": layernorm,
-            "cls": nn.LayerNorm,
-            "convert_fn": MemSaveLayerNorm.from_nn_LayerNorm,
         },
         {
             "allowed": dropout,
