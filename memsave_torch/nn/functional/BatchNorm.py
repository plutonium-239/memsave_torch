"""Implementation of a memory saving BatchNorm2d.

This is done by not saving the inputs/weights if weight/inputs dont require grad.
"""

import torch


class _MemSaveBatchNorm(torch.autograd.Function):
    @staticmethod
    def forward(
        ctx, x, running_mean, running_var, weight, bias, training, momentum, eps
    ):
        """torch.native_batch_norm is the same as torch.ops.aten.native_batch_norm

        Not using functional.batch_norm here because we need the `save_mean` and `save_invstd` values
        returned by torch ops in the backward pass (it is the forwarded batch's "stable" mean and invstd)

        Also, we need to fuse forward and setup_context here because
        we dont want to make save_mean and save_invstd as outputs but need to save them in ctx
        """
        outputs = torch.native_batch_norm(
            x, weight, bias, running_mean, running_var, training, momentum, eps
        )

        # print('setting up context', ctx.needs_input_grad)
        ctx.save_mean = outputs[1]
        ctx.save_invstd = outputs[2]
        ctx.running_mean = running_mean
        ctx.running_var = running_var
        ctx.training = training
        ctx.momentum = momentum
        ctx.eps = eps
        ctx.x_shape = x.shape
        ctx.weight_shape = weight.shape
        ctx.device = x.device

        need_grad = []  # save_mean and save_invstd
        if ctx.needs_input_grad[0]:
            need_grad.append(weight)
<<<<<<< HEAD
        if any(ctx.needs_input_grad):
            need_grad.append(x)
=======
        if ctx.training:
            if any(ctx.needs_input_grad):
                need_grad.append(x)
        else:
            if ctx.needs_input_grad[3]:
                need_grad.append(x)
>>>>>>> 795d46ef
        # bias doesnt need anything for calc

        ctx.save_for_backward(*need_grad)

        return outputs[0]

    @staticmethod
    def backward(ctx, grad_output):
        # print('backward', ctx.needs_input_grad)
        x = weight = None
        current_idx = 0
        if ctx.needs_input_grad[0]:
            weight = ctx.saved_tensors[current_idx]
            current_idx += 1
<<<<<<< HEAD
            x = ctx.saved_tensors[current_idx]
=======
            if ctx.training:
                x = ctx.saved_tensors[current_idx]
>>>>>>> 795d46ef
        if ctx.needs_input_grad[3]:
            x = ctx.saved_tensors[current_idx]

        if x is None:
            x = torch.zeros(ctx.x_shape, device=ctx.device)
        if weight is None:
            weight = torch.zeros(ctx.weight_shape, device=ctx.device)

        # print(current_idx)

        grad_x, grad_weight, grad_bias = torch.ops.aten.native_batch_norm_backward(
            grad_output,
            x,
            weight,
            ctx.running_mean,
            ctx.running_var,
            ctx.save_mean,
            ctx.save_invstd,
            ctx.training,
            ctx.eps,
            [ctx.needs_input_grad[0], ctx.needs_input_grad[3], ctx.needs_input_grad[4]],
        )

        return grad_x, None, None, grad_weight, grad_bias, None, None, None


def batch_normMemSave(
    input,
    running_mean,
    running_var,
    weight=None,
    bias=None,
    training=False,
    momentum=0.1,
    eps=1e-05,
) -> torch.Tensor:
    """Functional form of the memory saving batch_norm.

    Args:
        input: Input to the network [B, C, H, W]
        running_mean: running_mean
        running_var: running_var
        weight: weight
        bias: bias
        training: training
        momentum: momentum
        eps: eps

    Returns:
        torch.Tensor: Output of the network [B, C, H, W]
    """
    return _MemSaveBatchNorm.apply(
        input, running_mean, running_var, weight, bias, training, momentum, eps
    )<|MERGE_RESOLUTION|>--- conflicted
+++ resolved
@@ -38,17 +38,12 @@
         need_grad = []  # save_mean and save_invstd
         if ctx.needs_input_grad[0]:
             need_grad.append(weight)
-<<<<<<< HEAD
-        if any(ctx.needs_input_grad):
-            need_grad.append(x)
-=======
         if ctx.training:
             if any(ctx.needs_input_grad):
                 need_grad.append(x)
         else:
             if ctx.needs_input_grad[3]:
                 need_grad.append(x)
->>>>>>> 795d46ef
         # bias doesnt need anything for calc
 
         ctx.save_for_backward(*need_grad)
@@ -63,12 +58,8 @@
         if ctx.needs_input_grad[0]:
             weight = ctx.saved_tensors[current_idx]
             current_idx += 1
-<<<<<<< HEAD
-            x = ctx.saved_tensors[current_idx]
-=======
             if ctx.training:
                 x = ctx.saved_tensors[current_idx]
->>>>>>> 795d46ef
         if ctx.needs_input_grad[3]:
             x = ctx.saved_tensors[current_idx]
 
