"""Implementation of a memory saving Dropout (sort of).

This is done by not saving the whole input/output `float32` tensor and instead just saving the `bool` mask (8bit).
"""

import torch


# TODO: inplace
class _MemSaveDropout(torch.autograd.Function):
    @staticmethod
    def forward(ctx, x, p, train):
        rng = torch.get_rng_state()
        # dont need mask here, so dont call torch.ops, torch.dropout is faster
<<<<<<< HEAD
        out = torch.dropout(x, p, train) 
=======
        out = torch.dropout(x, p, train)
>>>>>>> 1fa42dc4
        if ctx.needs_input_grad[0]:
            ctx.p = p
            ctx.train = train
            ctx.rng = rng
        return out

    @staticmethod
    def backward(ctx, grad_output):
        grad_x = None

        if ctx.needs_input_grad[0]:
            orig_rng = torch.get_rng_state()
            torch.set_rng_state(ctx.rng)
            mask = torch.empty_like(grad_output)
            mask = mask.bernoulli_(0.5).bool()
            torch.set_rng_state(orig_rng)
<<<<<<< HEAD
            grad_x = grad_output*mask/(1-ctx.p)
=======
            grad_x = grad_output * mask / (1 - ctx.p)
>>>>>>> 1fa42dc4
            # grad_x = torch.ops.aten.native_dropout_backward(
            #     grad_output, mask, scale=1 / (1 - ctx.p)
            # )

        return grad_x, None, None


def dropoutMemSave(x, p, training) -> torch.Tensor:
    """Functional form of the memory saving dropout.

    Args:
        x: Input to the network
        p: Probability of elements being zeroed
        training: Whether the layer is in training mode (no dropout applied in eval)

    Returns:
        torch.Tensor: Output of the network
    """
    return _MemSaveDropout.apply(x, p, training)<|MERGE_RESOLUTION|>--- conflicted
+++ resolved
@@ -12,11 +12,7 @@
     def forward(ctx, x, p, train):
         rng = torch.get_rng_state()
         # dont need mask here, so dont call torch.ops, torch.dropout is faster
-<<<<<<< HEAD
-        out = torch.dropout(x, p, train) 
-=======
         out = torch.dropout(x, p, train)
->>>>>>> 1fa42dc4
         if ctx.needs_input_grad[0]:
             ctx.p = p
             ctx.train = train
@@ -33,11 +29,7 @@
             mask = torch.empty_like(grad_output)
             mask = mask.bernoulli_(0.5).bool()
             torch.set_rng_state(orig_rng)
-<<<<<<< HEAD
-            grad_x = grad_output*mask/(1-ctx.p)
-=======
             grad_x = grad_output * mask / (1 - ctx.p)
->>>>>>> 1fa42dc4
             # grad_x = torch.ops.aten.native_dropout_backward(
             #     grad_output, mask, scale=1 / (1 - ctx.p)
             # )
